--- conflicted
+++ resolved
@@ -124,29 +124,28 @@
           withCredentials: true,
         });
 
-<<<<<<< HEAD
         const data = uploadRes.data;
-=======
-        if (!uploadRes.ok) {
-          const errText = await uploadRes.text();
-          
-          // Check if it's an unsafe content error
-          if (uploadRes.status === 400 && (errText.includes("unsafe") || errText.includes("flagged") || errText.includes("inappropriate"))) {
-            setUnsafeReason(errText);
-            setUnsafeMediaType(file.type.startsWith("video/") ? "video" : "image");
-            setUnsafeModalOpen(true);
-            setFile(null);
-            setPreview(null);
-            setLoading(false);
-            return; // Stop execution
-          }
-          
-          throw new Error(`Failed to upload media: ${errText || uploadRes.statusText}`);
+
+        // Check for unsafe-content flag from backend
+        if (
+          uploadRes.status === 400 &&
+          typeof data?.detail === "string" &&
+          (data.detail.includes("unsafe") ||
+            data.detail.includes("flagged") ||
+            data.detail.includes("inappropriate"))
+        ) {
+          setUnsafeReason(data.detail);
+          setUnsafeMediaType(file.type.startsWith("video/") ? "video" : "image");
+          setUnsafeModalOpen(true);
+          setFile(null);
+          setPreview(null);
+          setLoading(false);
+          return; // stop execution
         }
 
-        const data = await uploadRes.json();
-        // API returns { success, data: { id, public_url, ... } }
->>>>>>> 03df411e
+        mediaId = data?.data?.id ?? null;
+        setUploadedMediaId(mediaId);
+        setUploadedMediaUrl(data?.data?.public_url ?? null);
         mediaId = data?.data?.id || null;
         setUploadedMediaId(mediaId);
         setUploadedMediaUrl(data?.data?.public_url || null);
