--- conflicted
+++ resolved
@@ -152,7 +152,6 @@
         setUploadedMediaUrl(data?.data?.public_url || null);
         mediaType = file.type.startsWith("video/") ? "video" : "image";
 
-<<<<<<< HEAD
         // Moderate uploaded media via backend proxy (images and videos)
         try {
           const modRes = await api.post(
@@ -167,21 +166,6 @@
           if (!modData?.is_safe) {
             // cleanup uploaded media
             if (mediaId) {
-=======
-        if (file.type.startsWith("image/") && mediaId && publicUrl) {
-          try {
-            const modRes = await api.post(
-              "/api/v1/media/moderate",
-              { file_url: publicUrl, user: undefined },
-              {
-                headers: { Authorization: `Bearer ${accessToken}` },
-                withCredentials: true,
-              }
-            );
-            const modData = modRes.data;
-            if (!modData?.is_safe) {
-              // cleanup uploaded media
->>>>>>> 47804c52
               try {
                 await api.delete(`/api/v1/media/${mediaId}`, {
                   headers: { Authorization: `Bearer ${accessToken}` },
