<<<<<<< HEAD
// components/ui/posts/PostCard.tsx
=======
// apps/web/components/posts/PostCard.tsx
>>>>>>> da8394fb
"use client";

import Link from "next/link";
import { useState } from "react";

import { CommentToggle } from "@/components/comments/CommentToggle";
import { CommentsModal } from "@/components/comments/CommentsModal";
import { CommentsPreview } from "@/components/comments/CommentsPreview";
import { LikeButton } from "@/components/LikeButton";
import { MediaViewerModal } from "@/components/media/MediaViewerModal";
import { useComments } from "@/hooks/useComments";
<<<<<<< HEAD
import { useAuth } from "@/hooks/useAuth";
=======
import { PostActions } from "@/components/posts/PostActions";
>>>>>>> da8394fb

export interface PostAuthorSummary {
    user_id: string;
    username: string;
    profile_pic: string | null;
}

export interface PostMedia {
    id: string;
    public_url: string;
    media_type: "image" | "video";
    caption: string | null;
}

export interface PostCardPost {
    id: string;
    caption: string | null;
    author: PostAuthorSummary;
    media: PostMedia | null;
    created_at: string;
    likes_count?: number;
}

interface PostCardProps {
    post: PostCardPost;
    commentsHook?: ReturnType<typeof useComments>;
    className?: string;
}

export function PostCard({
    post,
    commentsHook,
    className = "",
}: PostCardProps) {
<<<<<<< HEAD
  const { user } = useAuth();
  
  const fallbackHook = useComments(
    commentsHook ? null : post?.id ?? null
  );
  const {
    comments,
    loading,
    error,
    addComment,
    deleteComment,
    currentUserId,
  } = commentsHook ?? fallbackHook;

  const [commentsModalOpen, setCommentsModalOpen] = useState(false);
  const [mediaModalOpen, setMediaModalOpen] = useState(false);
  const [deleting, setDeleting] = useState(false);

  const avatarFallback =
    post?.author?.username?.[0]?.toUpperCase() ?? "?";
  const createdAtLabel = post?.created_at
    ? new Date(post.created_at).toLocaleString()
    : "";

  // Check if this is the current user's post
  const isMyPost = user?.id === post.author.user_id;

  // Handle post deletion
  const handleDelete = async () => {
    if (!confirm("Are you sure you want to delete this post?")) {
      return;
    }

    setDeleting(true);
    try {
      const token = localStorage.getItem("access_token");
      const response = await fetch(
        `http://localhost:8001/api/v1/posts/${post.id}`,
        {
          method: "DELETE",
          headers: {
            Authorization: `Bearer ${token}`,
          },
        }
      );

      if (!response.ok) {
        throw new Error("Failed to delete post");
      }

      // Refresh the page to update the feed
      window.location.reload();
    } catch (err) {
      alert("Failed to delete post. Please try again.");
      setDeleting(false);
    }
  };

  return (
    <article
      className={`w-full rounded-lg bg-white border-2 border-green-200 p-4 shadow-md hover:border-green-300 transition-colors relative ${className}`}
    >
      {/* Delete button*/}
      {isMyPost && (
        <button
          onClick={handleDelete}
          disabled={deleting}
          className="absolute top-2 right-2 p-2 text-red-500 hover:text-red-700 hover:bg-red-50 rounded-full transition-colors disabled:opacity-50"
          title="Delete post"
        >
          <svg className="w-5 h-5" fill="none" stroke="currentColor" viewBox="0 0 24 24">
            <path strokeLinecap="round" strokeLinejoin="round" strokeWidth={2} d="M19 7l-.867 12.142A2 2 0 0116.138 21H7.862a2 2 0 01-1.995-1.858L5 7m5 4v6m4-6v6m1-10V4a1 1 0 00-1-1h-4a1 1 0 00-1 1v3M4 7h16" />
          </svg>
        </button>
      )}
      
      <header className="mb-3 flex items-center gap-3">
        {post?.author?.profile_pic ? (
          <img
            src={post.author.profile_pic}
            alt={`${post.author.username}'s avatar`}
            className="h-10 w-10 rounded-full object-cover border-2 border-green-300"
          />
        ) : (
          <div className="flex h-10 w-10 items-center justify-center rounded-full bg-green-100 border-2 border-green-300 text-sm font-semibold text-green-700">
            {avatarFallback}
          </div>
        )}
        <div className="min-w-0">
          <Link
            href={user?.id === post.author.user_id ? '/me' : `/${post.author.username}`}
            className="text-sm font-semibold text-green-700 hover:text-green-600 hover:underline"
          >
            {post.author.username}
          </Link>
          {createdAtLabel && (
            <p className="text-xs text-gray-500">{createdAtLabel}</p>
          )}
        </div>
      </header>

      {post.media && post.media.public_url && (
        <button
          type="button"
          className="mb-3 w-full cursor-pointer overflow-hidden rounded-lg border-2 border-green-200 bg-black/5 hover:border-green-300 transition-colors"
          onClick={() => setMediaModalOpen(true)}
=======
    const fallbackHook = useComments(
        commentsHook ? null : post?.id ?? null
    );
    const {
        comments,
        loading,
        error,
        addComment,
        deleteComment,
        currentUserId,
    } = commentsHook ?? fallbackHook;

    const [commentsModalOpen, setCommentsModalOpen] = useState(false);
    const [mediaModalOpen, setMediaModalOpen] = useState(false);

    const avatarFallback =
        post?.author?.username?.[0]?.toUpperCase() ?? "?";
    const createdAtLabel = post?.created_at
        ? new Date(post.created_at).toLocaleString()
        : "";

    return (
        <article
            className={`w-full rounded-[10px] bg-white p-4 shadow-md ${className}`}
>>>>>>> da8394fb
        >
            {/* Header: author + timestamp */}
            <header className="mb-3 flex items-center gap-3">
                {post?.author?.profile_pic ? (
                    <img
                        src={post.author.profile_pic}
                        alt={`${post.author.username}'s avatar`}
                        className="h-10 w-10 rounded-full object-cover"
                    />
                ) : (
                    <div className="flex h-10 w-10 items-center justify-center rounded-full bg-gray-200 text-sm font-semibold">
                        {avatarFallback}
                    </div>
                )}
                <div className="min-w-0">
                    <Link
                        href={`/${post.author.username}`}
                        className="text-sm font-semibold hover:underline"
                    >
                        {post.author.username}
                    </Link>
                    {createdAtLabel && (
                        <p className="text-xs text-gray-500">{createdAtLabel}</p>
                    )}
                </div>
            </header>

            {/* Media (image or video) */}
            {post.media && post.media.public_url && (
                <button
                    type="button"
                    className="mb-3 w-full cursor-pointer overflow-hidden rounded-[10px] border border-black/10 bg-black/5"
                    onClick={() => setMediaModalOpen(true)}
                >
                    {post.media.media_type === "image" ? (
                        <img
                            src={post.media.public_url}
                            alt={post.media.caption ?? "Post media"}
                            className="max-h-[420px] w-full object-cover"
                        />
                    ) : (
                        <video
                            src={post.media.public_url}
                            className="max-h-[420px] w-full object-cover"
                            muted
                            playsInline
                            controls
                        />
                    )}
                </button>
            )}

            {/* Text caption */}
            {post.caption && (
                <p className="mb-3 text-sm text-gray-900">{post.caption}</p>
            )}

            {/* AI actions: transcript / summary / emotion */}
            <PostActions
                mediaId={post.media?.id ?? null}
                mediaType={post.media?.media_type ?? null}
            />

            {/* Likes / comments row */}
            <div className="mt-2 mb-2 flex items-center gap-4">
                <LikeButton initialCount={post.likes_count ?? 0} />
                <CommentToggle
                    count={comments.length}
                    onOpenModal={() => setCommentsModalOpen(true)}
                />
            </div>

            {/* Comments preview */}
            <CommentsPreview
                comments={comments}
                loading={loading}
                error={error}
                onOpenModal={() => setCommentsModalOpen(true)}
            />

            {/* Full comments modal */}
            <CommentsModal
                isOpen={commentsModalOpen}
                onClose={() => setCommentsModalOpen(false)}
                postId={post.id}
                comments={comments}
                loading={loading}
                error={error}
                addComment={addComment}
                deleteComment={deleteComment}
                currentUserId={currentUserId}
            />

            {/* Media viewer modal */}
            <MediaViewerModal
                isOpen={mediaModalOpen}
                onClose={() => setMediaModalOpen(false)}
                mediaUrl={post.media?.public_url ?? null}
                mediaType={post.media?.media_type ?? null}
            />
        </article>
    );
}<|MERGE_RESOLUTION|>--- conflicted
+++ resolved
@@ -1,24 +1,16 @@
-<<<<<<< HEAD
 // components/ui/posts/PostCard.tsx
-=======
-// apps/web/components/posts/PostCard.tsx
->>>>>>> da8394fb
 "use client";
 
 import Link from "next/link";
 import { useState } from "react";
-
 import { CommentToggle } from "@/components/comments/CommentToggle";
 import { CommentsModal } from "@/components/comments/CommentsModal";
 import { CommentsPreview } from "@/components/comments/CommentsPreview";
 import { LikeButton } from "@/components/LikeButton";
 import { MediaViewerModal } from "@/components/media/MediaViewerModal";
 import { useComments } from "@/hooks/useComments";
-<<<<<<< HEAD
 import { useAuth } from "@/hooks/useAuth";
-=======
-import { PostActions } from "@/components/posts/PostActions";
->>>>>>> da8394fb
+import { PostActions } from "@/components/ui/posts/PostActions";
 
 export interface PostAuthorSummary {
     user_id: string;
@@ -53,114 +45,8 @@
     commentsHook,
     className = "",
 }: PostCardProps) {
-<<<<<<< HEAD
-  const { user } = useAuth();
-  
-  const fallbackHook = useComments(
-    commentsHook ? null : post?.id ?? null
-  );
-  const {
-    comments,
-    loading,
-    error,
-    addComment,
-    deleteComment,
-    currentUserId,
-  } = commentsHook ?? fallbackHook;
-
-  const [commentsModalOpen, setCommentsModalOpen] = useState(false);
-  const [mediaModalOpen, setMediaModalOpen] = useState(false);
-  const [deleting, setDeleting] = useState(false);
-
-  const avatarFallback =
-    post?.author?.username?.[0]?.toUpperCase() ?? "?";
-  const createdAtLabel = post?.created_at
-    ? new Date(post.created_at).toLocaleString()
-    : "";
-
-  // Check if this is the current user's post
-  const isMyPost = user?.id === post.author.user_id;
-
-  // Handle post deletion
-  const handleDelete = async () => {
-    if (!confirm("Are you sure you want to delete this post?")) {
-      return;
-    }
-
-    setDeleting(true);
-    try {
-      const token = localStorage.getItem("access_token");
-      const response = await fetch(
-        `http://localhost:8001/api/v1/posts/${post.id}`,
-        {
-          method: "DELETE",
-          headers: {
-            Authorization: `Bearer ${token}`,
-          },
-        }
-      );
-
-      if (!response.ok) {
-        throw new Error("Failed to delete post");
-      }
-
-      // Refresh the page to update the feed
-      window.location.reload();
-    } catch (err) {
-      alert("Failed to delete post. Please try again.");
-      setDeleting(false);
-    }
-  };
-
-  return (
-    <article
-      className={`w-full rounded-lg bg-white border-2 border-green-200 p-4 shadow-md hover:border-green-300 transition-colors relative ${className}`}
-    >
-      {/* Delete button*/}
-      {isMyPost && (
-        <button
-          onClick={handleDelete}
-          disabled={deleting}
-          className="absolute top-2 right-2 p-2 text-red-500 hover:text-red-700 hover:bg-red-50 rounded-full transition-colors disabled:opacity-50"
-          title="Delete post"
-        >
-          <svg className="w-5 h-5" fill="none" stroke="currentColor" viewBox="0 0 24 24">
-            <path strokeLinecap="round" strokeLinejoin="round" strokeWidth={2} d="M19 7l-.867 12.142A2 2 0 0116.138 21H7.862a2 2 0 01-1.995-1.858L5 7m5 4v6m4-6v6m1-10V4a1 1 0 00-1-1h-4a1 1 0 00-1 1v3M4 7h16" />
-          </svg>
-        </button>
-      )}
-      
-      <header className="mb-3 flex items-center gap-3">
-        {post?.author?.profile_pic ? (
-          <img
-            src={post.author.profile_pic}
-            alt={`${post.author.username}'s avatar`}
-            className="h-10 w-10 rounded-full object-cover border-2 border-green-300"
-          />
-        ) : (
-          <div className="flex h-10 w-10 items-center justify-center rounded-full bg-green-100 border-2 border-green-300 text-sm font-semibold text-green-700">
-            {avatarFallback}
-          </div>
-        )}
-        <div className="min-w-0">
-          <Link
-            href={user?.id === post.author.user_id ? '/me' : `/${post.author.username}`}
-            className="text-sm font-semibold text-green-700 hover:text-green-600 hover:underline"
-          >
-            {post.author.username}
-          </Link>
-          {createdAtLabel && (
-            <p className="text-xs text-gray-500">{createdAtLabel}</p>
-          )}
-        </div>
-      </header>
-
-      {post.media && post.media.public_url && (
-        <button
-          type="button"
-          className="mb-3 w-full cursor-pointer overflow-hidden rounded-lg border-2 border-green-200 bg-black/5 hover:border-green-300 transition-colors"
-          onClick={() => setMediaModalOpen(true)}
-=======
+    const { user } = useAuth();
+    
     const fallbackHook = useComments(
         commentsHook ? null : post?.id ?? null
     );
@@ -175,6 +61,7 @@
 
     const [commentsModalOpen, setCommentsModalOpen] = useState(false);
     const [mediaModalOpen, setMediaModalOpen] = useState(false);
+    const [deleting, setDeleting] = useState(false);
 
     const avatarFallback =
         post?.author?.username?.[0]?.toUpperCase() ?? "?";
@@ -182,28 +69,75 @@
         ? new Date(post.created_at).toLocaleString()
         : "";
 
+    // Check if this is the current user's post
+    const isMyPost = user?.id === post.author.user_id;
+
+    // Handle post deletion
+    const handleDelete = async () => {
+        if (!confirm("Are you sure you want to delete this post?")) {
+            return;
+        }
+
+        setDeleting(true);
+        try {
+            const token = localStorage.getItem("access_token");
+            const response = await fetch(
+                `http://localhost:8001/api/v1/posts/${post.id}`,
+                {
+                    method: "DELETE",
+                    headers: {
+                        Authorization: `Bearer ${token}`,
+                    },
+                }
+            );
+
+            if (!response.ok) {
+                throw new Error("Failed to delete post");
+            }
+
+            // Refresh the page to update the feed
+            window.location.reload();
+        } catch (err) {
+            alert("Failed to delete post. Please try again.");
+            setDeleting(false);
+        }
+    };
+
     return (
         <article
-            className={`w-full rounded-[10px] bg-white p-4 shadow-md ${className}`}
->>>>>>> da8394fb
+            className={`w-full rounded-lg bg-white border-2 border-green-200 p-4 shadow-md hover:border-green-300 transition-colors relative ${className}`}
         >
+            {/* Delete button - only show on your own posts */}
+            {isMyPost && (
+                <button
+                    onClick={handleDelete}
+                    disabled={deleting}
+                    className="absolute top-2 right-2 p-2 text-red-500 hover:text-red-700 hover:bg-red-50 rounded-full transition-colors disabled:opacity-50"
+                    title="Delete post"
+                >
+                    <svg className="w-5 h-5" fill="none" stroke="currentColor" viewBox="0 0 24 24">
+                        <path strokeLinecap="round" strokeLinejoin="round" strokeWidth={2} d="M19 7l-.867 12.142A2 2 0 0116.138 21H7.862a2 2 0 01-1.995-1.858L5 7m5 4v6m4-6v6m1-10V4a1 1 0 00-1-1h-4a1 1 0 00-1 1v3M4 7h16" />
+                    </svg>
+                </button>
+            )}
+            
             {/* Header: author + timestamp */}
             <header className="mb-3 flex items-center gap-3">
                 {post?.author?.profile_pic ? (
                     <img
                         src={post.author.profile_pic}
                         alt={`${post.author.username}'s avatar`}
-                        className="h-10 w-10 rounded-full object-cover"
+                        className="h-10 w-10 rounded-full object-cover border-2 border-green-300"
                     />
                 ) : (
-                    <div className="flex h-10 w-10 items-center justify-center rounded-full bg-gray-200 text-sm font-semibold">
+                    <div className="flex h-10 w-10 items-center justify-center rounded-full bg-green-100 border-2 border-green-300 text-sm font-semibold text-green-700">
                         {avatarFallback}
                     </div>
                 )}
                 <div className="min-w-0">
                     <Link
-                        href={`/${post.author.username}`}
-                        className="text-sm font-semibold hover:underline"
+                        href={user?.id === post.author.user_id ? '/me' : `/${post.author.username}`}
+                        className="text-sm font-semibold text-green-700 hover:text-green-600 hover:underline"
                     >
                         {post.author.username}
                     </Link>
@@ -217,7 +151,7 @@
             {post.media && post.media.public_url && (
                 <button
                     type="button"
-                    className="mb-3 w-full cursor-pointer overflow-hidden rounded-[10px] border border-black/10 bg-black/5"
+                    className="mb-3 w-full cursor-pointer overflow-hidden rounded-lg border-2 border-green-200 bg-black/5 hover:border-green-300 transition-colors"
                     onClick={() => setMediaModalOpen(true)}
                 >
                     {post.media.media_type === "image" ? (
