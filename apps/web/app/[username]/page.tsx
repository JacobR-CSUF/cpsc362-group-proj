--- conflicted
+++ resolved
@@ -76,39 +76,7 @@
           created_at: userPosts[0].created_at, // Approximate
         });
 
-<<<<<<< HEAD
-      try {
-        const token = localStorage.getItem("access_token");
-        const res = await fetch(
-          `${API_BASE}/api/v1/posts/user/${user.id}?page=1&limit=20`,
-          {
-            signal: controller.signal,
-            headers: {
-              accept: "application/json",
-              ...(token ? { Authorization: `Bearer ${token}` } : {}),
-            },
-          }
-        );
-
-        if (!res.ok) {
-          const text = await res.text();
-          throw new Error(text || `Failed to load posts (${res.status})`);
-        }
-
-        const json = await res.json();
-        const list = ((json.data ?? json.results ?? []) as PostCardPost[]).map(
-          (p) => ({
-            ...p,
-            media: p.media
-              ? { ...p.media, transcription_url: p.media.transcription_url ?? null }
-              : null,
-          })
-        );
-
-        setPosts(list);
-=======
         setPosts(userPosts);
->>>>>>> 03df411e
       } catch (err: any) {
         setError(err.message || "Failed to load profile");
       } finally {
